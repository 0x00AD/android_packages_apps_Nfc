--- conflicted
+++ resolved
@@ -1735,7 +1735,7 @@
     }
 
     private boolean _disable(boolean oldEnabledState) {
-        /* sometimes mManager.deinitialize() hangs, watch-dog it */
+        /* sometimes mDeviceHost.deinitialize() hangs, watch-dog it */
         WatchDogThread watchDog = new WatchDogThread();
         watchDog.start();
 
@@ -1781,7 +1781,7 @@
                 if (!mWatchDogCanceled) {
                     // Trigger watch-dog
                     Log.e(TAG, "Watch dog triggered");
-                    mManager.doAbort();
+                    mDeviceHost.doAbort();
                 }
             }
         }
@@ -2276,8 +2276,8 @@
                     }
                 }
             } else {
+                mWakeLock.acquire();
                 synchronized (NfcService.this) {
-<<<<<<< HEAD
                     if (mScreenUnlocked) {
                         mScreenUnlocked = false;
                         applyRouting();
@@ -2285,14 +2285,8 @@
                     } else {
                         if (DBG) Log.d(TAG, "Ignoring disable request");
                     }
-=======
-                    mWakeLock.acquire();
-                    mScreenOn = false;
-                    applyRouting();
-                    maybeDisconnectTarget();
-                    mWakeLock.release();
->>>>>>> 8bda4f3e
-                }
+                }
+                mWakeLock.release();
             }
             return null;
         }
