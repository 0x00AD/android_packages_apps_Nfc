--- conflicted
+++ resolved
@@ -1720,14 +1720,11 @@
             mEeRoutingState = route;
             applyRouting();
         }
-<<<<<<< HEAD
-=======
 
         @Override
         public void authenticate(byte[] token) throws RemoteException {
             NfcService.enforceNfceeAdminPerm(mContext);
         }
->>>>>>> d15714ce
     };
 
     /** resources kept while secure element is open */
